from base64 import b64encode
import re
import json
import decimal
import sys
import math
from os.path import join
from datetime import datetime, date, time, timedelta
import requests
from singer.utils import strftime, strptime_to_utc
import six
import pytz
import backoff
import singer
from http.client import RemoteDisconnected
from requests.exceptions import ConnectionError,ReadTimeout,ChunkedEncodingError
from urllib3.exceptions import ProtocolError

LOGGER = singer.get_logger()

BASE_URL = "https://api.xero.com/api.xro/2.0"


class XeroError(Exception):
    def __init__(self, message=None, response=None):
        super().__init__(message)
        self.message = message
        self.response = response


class XeroBadRequestError(XeroError):
    pass


class XeroUnauthorizedError(XeroError):
    pass


class XeroForbiddenError(XeroError):
    pass


class XeroNotFoundError(XeroError):
    pass


class XeroPreConditionFailedError(XeroError):
    pass


class XeroTooManyError(XeroError):
    pass


class XeroTooManyInMinuteError(XeroError):
    pass


class XeroInternalError(XeroError):
    pass


class XeroNotImplementedError(XeroError):
    pass


class XeroNotAvailableError(XeroError):
    pass


ERROR_CODE_EXCEPTION_MAPPING = {
    400: {
        "raise_exception": XeroBadRequestError,
        "message": "A validation exception has occurred."
    },
    401: {
        "raise_exception": XeroUnauthorizedError,
        "message": "Invalid authorization credentials."
    },
    403: {
        "raise_exception": XeroForbiddenError,
        "message": "User doesn't have permission to access the resource."
    },
    404: {
        "raise_exception": XeroNotFoundError,
        "message": "The resource you have specified cannot be found."
    },
    412: {
        "raise_exception": XeroPreConditionFailedError,
        "message": "One or more conditions given in the request header fields were invalid."
    },
    429: {
        "raise_exception": XeroTooManyError,
        "message": "The API rate limit for your organisation/application pairing has been exceeded"
    },
    500: {
        "raise_exception": XeroInternalError,
        "message": "An unhandled error with the Xero API. Contact the Xero API team if problems persist."
    },
    501: {
        "raise_exception": XeroNotImplementedError,
        "message": "The method you have called has not been implemented."
    },
    503: {
        "raise_exception": XeroNotAvailableError,
        "message": "API service is currently unavailable."
    },
    504: {
        "raise_exception": XeroInternalError,
        "message": "An unhandled error with the Xero API. Contact the Xero API team if problems persist."
    }
}


def parse_date(value):
    # Xero datetimes can be .NET JSON date strings which look like
    # "/Date(1419937200000+0000)/"
    # https://developer.xero.com/documentation/api/requests-and-responses
    pattern = r'Date\((\-?\d+)([-+])?(\d+)?\)'
    match = re.search(pattern, value)

    iso8601pattern = r'((\d{4})-([0-2]\d)-0?([0-3]\d)T([0-5]\d):([0-5]\d):([0-6]\d))'

    if not match:
        iso8601match = re.search(iso8601pattern, value)
        if iso8601match:
            try:
                return strptime_to_utc(value)
            except Exception:
                return None
        else:
            return None

    millis_timestamp, offset_sign, offset = match.groups()
    if offset:
        if offset_sign == '+':
            offset_sign = 1
        else:
            offset_sign = -1
        offset_hours = offset_sign * int(offset[:2])
        offset_minutes  = offset_sign * int(offset[2:])
    else:
        offset_hours = 0
        offset_minutes = 0

    return datetime.utcfromtimestamp((int(millis_timestamp) / 1000)) \
        + timedelta(hours=offset_hours, minutes=offset_minutes)


def _json_load_object_hook(_dict):
    """Hook for json.parse(...) to parse Xero date formats."""
    # This was taken from the pyxero library and modified
    # to format the dates according to RFC3339
    for key, value in _dict.items():
        if isinstance(value, six.string_types):
            value = parse_date(value)
            if value:
                # NB> Pylint disabled because, regardless of idioms, this is more explicit than isinstance.
                if type(value) is date: # pylint: disable=unidiomatic-typecheck
                    value = datetime.combine(value, time.min)
                value = value.replace(tzinfo=pytz.UTC)
                _dict[key] = strftime(value)
    return _dict

def update_config_file(config, config_path):
    with open(config_path, 'w') as config_file:
        json.dump(config, config_file, indent=2)

def is_not_status_code_fn(status_code):
    def gen_fn(exc):
        if getattr(exc, 'response', None) and getattr(exc.response, 'status_code', None) and exc.response.status_code not in status_code:
            return True
        # Retry other errors up to the max
        return False
    return gen_fn

def retry_after_wait_gen():
    while True:
        # This is called in an except block so we can retrieve the exception
        # and check it.
        exc_info = sys.exc_info()
        resp = exc_info[1].response
        sleep_time_str = resp.headers.get('Retry-After')
        LOGGER.info("API rate limit exceeded -- sleeping for %s seconds", sleep_time_str)
        yield math.floor(float(sleep_time_str))

class XeroClient():
    def __init__(self, config):
        self.session = requests.Session()
        self.user_agent = config.get("user_agent")
        self.tenant_id = None
        self.access_token = None

    def refresh_credentials(self, config, config_path):
        LOGGER.info("Refreshing OAuth credentials")
        header_token = b64encode((config["client_id"] + ":" + config["client_secret"]).encode('utf-8'))

        headers = {
            "Authorization": "Basic " + header_token.decode('utf-8'),
            "Content-Type": "application/x-www-form-urlencoded"
        }

        post_body = {
            "grant_type": "refresh_token",
            "refresh_token": config["refresh_token"],
        }
        resp = self.session.post("https://identity.xero.com/connect/token", headers=headers, data=post_body)

        if resp.status_code != 200:
            raise_for_error(resp)
        else:
            resp = resp.json()
            LOGGER.info(f"Completed refresh of OAuth tokens. response={resp}")

            # Write to config file
            config['refresh_token'] = resp["refresh_token"]
            update_config_file(config, config_path)
            self.access_token = resp["access_token"]
            self.tenant_id = config['tenant_id']


    @backoff.on_exception(backoff.expo, (json.decoder.JSONDecodeError, XeroInternalError,RemoteDisconnected,ConnectionError,ReadTimeout,ChunkedEncodingError,ProtocolError), max_tries=3)
    @backoff.on_exception(retry_after_wait_gen, XeroTooManyInMinuteError, giveup=is_not_status_code_fn([429,504]), jitter=None, max_tries=3)
    def check_platform_access(self, config, config_path):

        # Validating the authentication of the provided configuration
        self.refresh_credentials(config, config_path)

        headers = {
            "Authorization": "Bearer " + self.access_token,
            "Xero-Tenant-Id": self.tenant_id,
            "Content-Type": "application/json"
        }

        # Validating the authorization of the provided configuration
        currencies_url = join(BASE_URL, "Currencies")
        request = requests.Request("GET", currencies_url, headers=headers)
        response = self.session.send(request.prepare())

        if response.status_code != 200:
            raise_for_error(response)

    def log_backoff_attempt(details):
        """
        For logging attempts to connect with Amazon
        :param details:
        :return:
        """
        LOGGER.info("Error detected communicating with Xero, triggering backoff: %d try", details.get("tries"))

<<<<<<< HEAD
    @backoff.on_exception(backoff.expo, (json.decoder.JSONDecodeError, XeroInternalError,RemoteDisconnected,ConnectionError,ReadTimeout,ChunkedEncodingError,ProtocolError), max_tries=3)
    @backoff.on_exception(retry_after_wait_gen, XeroTooManyInMinuteError, giveup=is_not_status_code_fn([429,504]), jitter=None, max_tries=3)
=======
    @backoff.on_exception(backoff.expo, (json.decoder.JSONDecodeError, XeroInternalError,RemoteDisconnected,ConnectionError,ReadTimeout,ChunkedEncodingError,ProtocolError), on_backoff=log_backoff_attempt, max_tries=5, factor=5)
    @backoff.on_exception(retry_after_wait_gen, XeroTooManyInMinuteError, giveup=is_not_status_code_fn([429]), jitter=None, max_tries=3)
>>>>>>> b18289b8
    def filter(self, tap_stream_id, since=None, **params):
        xero_resource_name = tap_stream_id.title().replace("_", "")
        #override resource name for Journals with payments only stream.
        if xero_resource_name == "JournalsPaymentsOnly":
            xero_resource_name = "Journals"
        is_report = False
        if xero_resource_name.startswith("Reports"):
            is_report = True
            xero_resource_name = xero_resource_name.replace("Reports", "Reports/")
        url = join(BASE_URL, xero_resource_name)
        LOGGER.info(f"Request to url {url} with tenant id {self.tenant_id} and access_token {self.access_token}")
        headers = {"Accept": "application/json",
                   "Authorization": "Bearer " + self.access_token,
                   "Xero-tenant-id": self.tenant_id}
        if params.get("headers"):
            headers.update(params.pop("headers"))
        if self.user_agent:
            headers["User-Agent"] = self.user_agent
        if since:
            headers["If-Modified-Since"] = since
        if tap_stream_id == "journals_payments_only":
            params.update({"paymentsOnly":'true'})
        request = requests.Request("GET", url, headers=headers, params=params)
        response = self.session.send(request.prepare())

        if response.status_code != 200:
            raise_for_error(response)
            return None
        else:
            response_body = json.loads(response.text,
                                    object_hook=_json_load_object_hook,
                                    parse_float=decimal.Decimal)
            if not is_report:
                response_body = response_body.pop(xero_resource_name)
            return response_body


def raise_for_error(resp):
    try:
        resp.raise_for_status()
    except (requests.HTTPError, requests.ConnectionError) as error:
        try:
            error_code = resp.status_code

            # Handling status code 429 specially since the required information is present in the headers
            if error_code == 429:
                resp_headers = resp.headers
                api_rate_limit_message = ERROR_CODE_EXCEPTION_MAPPING[429]["message"]
                message = "HTTP-error-code: 429, Error: {}. Hit limit {} - please retry after {} seconds. \nRemaining API calls for this day: {}".format(
                    api_rate_limit_message,
                    resp_headers.get("X-Rate-Limit-Problem"),
                    resp_headers.get("Retry-After"),
                    resp_headers.get("X-DayLimit-Remaining"),
                )
                LOGGER.warning(message)

                #Raise XeroTooManyInMinuteError exception if minute limit is reached
                # if resp_headers.get("X-Rate-Limit-Problem") == 'minute':
                raise XeroTooManyInMinuteError(message, resp) from None
            # Handling status code 403 specially since response of API does not contain enough information
            elif error_code in (403, 401):
                api_message = ERROR_CODE_EXCEPTION_MAPPING[error_code]["message"]
                message = "HTTP-error-code: {}, Error: {}".format(error_code, api_message)
            elif error_code == 504:
                message = "HTTP-error-code: 504, Error: Gateway Timeout"
                raise ReadTimeout(message)
            else:
                # Forming a response message for raising custom exception
                try:
                    response_json = resp.json()
                except Exception:
                    response_json = {}

                message = "HTTP-error-code: {}, Error: {}".format(
                    error_code,
                    response_json.get(
                        "error", response_json.get(
                            "Title", response_json.get(
                                "Detail", ERROR_CODE_EXCEPTION_MAPPING.get(
                                    error_code, {}).get("message", "Unknown Error")
                                ))))

            exc = ERROR_CODE_EXCEPTION_MAPPING.get(error_code, {}).get("raise_exception", XeroError)
            raise exc(message, resp) from None

        except (ValueError, TypeError):
            raise XeroError(error) from None<|MERGE_RESOLUTION|>--- conflicted
+++ resolved
@@ -248,13 +248,8 @@
         """
         LOGGER.info("Error detected communicating with Xero, triggering backoff: %d try", details.get("tries"))
 
-<<<<<<< HEAD
-    @backoff.on_exception(backoff.expo, (json.decoder.JSONDecodeError, XeroInternalError,RemoteDisconnected,ConnectionError,ReadTimeout,ChunkedEncodingError,ProtocolError), max_tries=3)
-    @backoff.on_exception(retry_after_wait_gen, XeroTooManyInMinuteError, giveup=is_not_status_code_fn([429,504]), jitter=None, max_tries=3)
-=======
     @backoff.on_exception(backoff.expo, (json.decoder.JSONDecodeError, XeroInternalError,RemoteDisconnected,ConnectionError,ReadTimeout,ChunkedEncodingError,ProtocolError), on_backoff=log_backoff_attempt, max_tries=5, factor=5)
     @backoff.on_exception(retry_after_wait_gen, XeroTooManyInMinuteError, giveup=is_not_status_code_fn([429]), jitter=None, max_tries=3)
->>>>>>> b18289b8
     def filter(self, tap_stream_id, since=None, **params):
         xero_resource_name = tap_stream_id.title().replace("_", "")
         #override resource name for Journals with payments only stream.
